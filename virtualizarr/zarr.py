<<<<<<< HEAD
import json
from pathlib import Path
from typing import Any, Literal, NewType, Optional, Tuple, Union
=======
from typing import Any, Literal, NewType, Optional, Tuple, Union, List, Dict
>>>>>>> aa18eaab

import numpy as np
import ujson  # type: ignore
import xarray as xr
from pydantic import BaseModel, ConfigDict, field_validator

# TODO replace these with classes imported directly from Zarr? (i.e. Zarr Object Models)
ZAttrs = NewType(
    "ZAttrs", dict[str, Any]
)  # just the .zattrs (for one array or for the whole store/group)


class Codec(BaseModel):
    compressor: Optional[str] = None
    filters: Optional[List[Dict]] = None

    def __repr__(self) -> str:
        return f"Codec(compressor={self.compressor}, filters={self.filters})"


class ZArray(BaseModel):
    """Just the .zarray information"""

    # TODO will this work for V3?

    model_config = ConfigDict(
        arbitrary_types_allowed=True,  # only here so pydantic doesn't complain about the numpy dtype field
    )

    chunks: Tuple[int, ...]
    compressor: Optional[str] = None
    dtype: np.dtype
    fill_value: Optional[float] = None  # float or int?
    filters: Optional[List[Dict]] = None
    order: Union[Literal["C"], Literal["F"]]
    shape: Tuple[int, ...]
    zarr_format: Union[Literal[2], Literal[3]] = 2

    @field_validator("dtype")
    @classmethod
    def validate_dtype(cls, dtype) -> np.dtype:
        # Your custom validation logic here
        # Convert numpy.dtype to a format suitable for Pydantic
        return np.dtype(dtype)

    def __post_init__(self) -> None:
        if len(self.shape) != len(self.chunks):
            raise ValueError(
                "Dimension mismatch between array shape and chunk shape. "
                f"Array shape {self.shape} has ndim={self.shape} but chunk shape {self.chunks} has ndim={len(self.chunks)}"
            )

    @property
    def codec(self) -> Codec:
        """For comparison against other arrays."""
        return Codec(compressor=self.compressor, filters=self.filters)

    @property
    def shape_chunk_grid(self) -> Tuple[int, ...]:
        """Shape of the chunk grid implied by the array shape and chunk shape."""
        chunk_grid_shape = tuple(
            ceildiv(array_side_length, chunk_length)
            for array_side_length, chunk_length in zip(self.shape, self.chunks)
        )
        return chunk_grid_shape

    def __repr__(self) -> str:
        return f"ZArray(shape={self.shape}, chunks={self.chunks}, dtype={self.dtype}, compressor={self.compressor}, filters={self.filters}, fill_value={self.fill_value})"

    @classmethod
    def from_kerchunk_refs(cls, decoded_arr_refs_zarray) -> "ZArray":
        # TODO should we be doing some type coercion on the 'fill_value' here?

        return ZArray(
            chunks=tuple(decoded_arr_refs_zarray["chunks"]),
            compressor=decoded_arr_refs_zarray["compressor"],
            dtype=np.dtype(decoded_arr_refs_zarray["dtype"]),
            fill_value=decoded_arr_refs_zarray["fill_value"],
            filters=decoded_arr_refs_zarray["filters"],
            order=decoded_arr_refs_zarray["order"],
            shape=tuple(decoded_arr_refs_zarray["shape"]),
            zarr_format=int(decoded_arr_refs_zarray["zarr_format"]),
        )

    def dict(self) -> dict[str, Any]:
        zarray_dict = dict(self)
        zarray_dict["dtype"] = encode_dtype(zarray_dict["dtype"])
        return zarray_dict

    def to_kerchunk_json(self) -> str:
        return ujson.dumps(self.dict())


def encode_dtype(dtype: np.dtype) -> str:
    # TODO not sure if there is a better way to get the '<i4' style representation of the dtype out
    return dtype.descr[0][1]


def ceildiv(a: int, b: int) -> int:
    """
    Ceiling division operator for integers.

    See https://stackoverflow.com/questions/14822184/is-there-a-ceiling-equivalent-of-operator-in-python
    """
    return -(a // -b)


def dataset_to_zarr(ds: xr.Dataset, storepath: str) -> None:
    """
    Write an xarray dataset whose variables wrap ManifestArrays to a v3 Zarr store, writing chunk references into manifest.json files.

    Currently requires all variables to be backed by ManifestArray objects.

    Not very useful until some implementation of a Zarr reader can actually read these manifest.json files.
    See https://github.com/zarr-developers/zarr-specs/issues/287

    Parameters
    ----------
    ds: xr.Dataset
    storepath: str
    """

    from virtualizarr.manifests import ManifestArray

    _storepath = Path(storepath)
    Path.mkdir(_storepath, exist_ok=False)

    # TODO should techically loop over groups in a tree but a dataset corresponds to only one group
    # TODO does this mean we need a group kwarg?

    consolidated_metadata: dict = {"metadata": {}}

    # write top-level .zattrs
    with open(_storepath / ".zattrs", "w") as json_file:
        json.dump(ds.attrs, json_file, indent=4, separators=(", ", ": "))
    consolidated_metadata[".zattrs"] = ds.attrs

    # write .zgroup
    with open(_storepath / ".zgroup", "w") as json_file:
        json.dump({"zarr_format": 2}, json_file, indent=4, separators=(", ", ": "))
    consolidated_metadata[".zgroup"] = {"zarr_format": 2}

    for name, var in ds.variables.items():
        array_dir = _storepath / name
        marr = var.data

        # TODO move this check outside the writing loop so we don't write an incomplete store on failure?
        if not isinstance(marr, ManifestArray):
            raise TypeError(
                "Only xarray objects wrapping ManifestArrays can be written to zarr using this method, "
                f"but variable {name} wraps an array of type {type(marr)}"
            )

        Path.mkdir(array_dir, exist_ok=False)

        # write the chunk references into a manifest.json file
        marr.manifest.to_zarr_json(array_dir / "manifest.json")

        # write each .zarray
        with open(array_dir / ".zarray", "w") as json_file:
            json.dump(marr.zarray.dict(), json_file, indent=4, separators=(", ", ": "))

        # write each .zattrs
        zattrs = var.attrs.copy()
        zattrs["_ARRAY_DIMENSIONS"] = list(var.dims)
        with open(array_dir / ".zattrs", "w") as json_file:
            json.dump(zattrs, json_file, indent=4, separators=(", ", ": "))

        # record this info to include in the overall .zmetadata
        consolidated_metadata["metadata"][name + "/.zarray"] = marr.zarray.dict()
        consolidated_metadata["metadata"][name + "/.zattrs"] = zattrs

    # write store-level .zmetadata
    consolidated_metadata["zarr_consolidated_format"] = 1
    with open(_storepath / ".zmetadata", "w") as json_file:
        json.dump(consolidated_metadata, json_file, indent=4, separators=(", ", ": "))<|MERGE_RESOLUTION|>--- conflicted
+++ resolved
@@ -1,10 +1,7 @@
-<<<<<<< HEAD
+
 import json
 from pathlib import Path
-from typing import Any, Literal, NewType, Optional, Tuple, Union
-=======
 from typing import Any, Literal, NewType, Optional, Tuple, Union, List, Dict
->>>>>>> aa18eaab
 
 import numpy as np
 import ujson  # type: ignore
