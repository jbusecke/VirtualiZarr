--- conflicted
+++ resolved
@@ -33,15 +33,11 @@
     "pre-commit",
     "pytest-mypy",
     "pytest",
-<<<<<<< HEAD
     "fsspec",
     "pooch",
     "netcdf4-python",
     "scipy"
-=======
-    "scipy",
     "pooch",
->>>>>>> 2c5be3f7
 ]
 
 
